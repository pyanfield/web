package web

import (
	"bytes"
	"encoding/binary"
	"fmt"
	"http"
	"json"
	"log"
	"os"
	"runtime"
	"strconv"
	"strings"
	"testing"
)

func init() {
	runtime.GOMAXPROCS(4)
}
//this implements io.ReadWriteCloser, which means it can be passed around as a tcp connection
type tcpBuffer struct {
	input  *bytes.Buffer
	output *bytes.Buffer
}

func (buf *tcpBuffer) Write(p []uint8) (n int, err os.Error) {
	return buf.output.Write(p)
}

func (buf *tcpBuffer) Read(p []byte) (n int, err os.Error) {
	return buf.input.Read(p)
}

func (buf *tcpBuffer) Close() os.Error { return nil }

type testResponse struct {
	statusCode int
	status     string
	body       string
	headers    map[string][]string
	cookies    map[string]string
}

func buildTestResponse(buf *bytes.Buffer) *testResponse {

	response := testResponse{headers: make(map[string][]string), cookies: make(map[string]string)}
	s := buf.String()

	contents := strings.SplitN(s, "\r\n\r\n", 2)

	header := contents[0]

	if len(contents) > 1 {
		response.body = contents[1]
	}

	headers := strings.Split(header, "\r\n")

	statusParts := strings.SplitN(headers[0], " ", 3)
	response.statusCode, _ = strconv.Atoi(statusParts[1])

	for _, h := range headers[1:] {
		split := strings.SplitN(h, ":", 2)
		name := strings.TrimSpace(split[0])
		value := strings.TrimSpace(split[1])
		if _, ok := response.headers[name]; !ok {
			response.headers[name] = []string{}
		}

		newheaders := make([]string, len(response.headers[name])+1)
		copy(newheaders, response.headers[name])
		newheaders[len(newheaders)-1] = value
		response.headers[name] = newheaders

		//if the header is a cookie, set it
		if name == "Set-Cookie" {
			i := strings.Index(value, ";")
			cookie := value[0:i]
			cookieParts := strings.SplitN(cookie, "=", 2)
			response.cookies[strings.TrimSpace(cookieParts[0])] = strings.TrimSpace(cookieParts[1])
		}
	}

	return &response
}

func getTestResponse(method string, path string, body string, headers map[string][]string, cookies []*http.Cookie) *testResponse {
	req := buildTestRequest(method, path, body, headers, cookies)
	var buf bytes.Buffer

	tcpb := tcpBuffer{nil, &buf}
	c := scgiConn{wroteHeaders: false, headers: make(map[string][]string), fd: &tcpb}
	mainServer.routeHandler(req, &c)
	return buildTestResponse(&buf)

}

type Test struct {
	method         string
	path           string
	body           string
	expectedStatus int
	expectedBody   string
}

type StructHandler struct {
	a string
}

<<<<<<< HEAD
func (s *StructHandler) Method() string {
    return s.a
}

func (s *StructHandler) Method2(ctx *Context) string {
    return s.a + ctx.Params["b"]
}

func (s *StructHandler) Method3(ctx *Context, b string) string {
    return s.a + b
=======
func (s *StructHandler) method() string {
	return s.a
}

func (s *StructHandler) method2(ctx *Context) string {
	return s.a + ctx.Params["b"]
}

func (s *StructHandler) method3(ctx *Context, b string) string {
	return s.a + b
>>>>>>> 3b40eac4
}

//initialize the routes
func init() {
<<<<<<< HEAD
    f, _ := os.OpenFile(os.DevNull, os.O_RDWR, 0644)
    mainServer.SetLogger(log.New(f, "", 0))
    Get("/", func() string { return "index" })
    Get("/panic", func() { panic(0) })
    Get("/echo/(.*)", func(s string) string { return s })
    Get("/multiecho/(.*)/(.*)/(.*)/(.*)", func(a, b, c, d string) string { return a + b + c + d })
    Post("/post/echo/(.*)", func(s string) string { return s })
    Post("/post/echoparam/(.*)", func(ctx *Context, name string) string { return ctx.Request.Params[name] })

    Get("/error/code/(.*)", func(ctx *Context, code string) string {
        n, _ := strconv.Atoi(code)
        message := statusText[n]
        ctx.Abort(n, message)
        return ""
    })

    Get("/error/notfound/(.*)", func(ctx *Context, message string) { ctx.NotFound(message) })

    Post("/posterror/code/(.*)/(.*)", func(ctx *Context, code string, message string) string {
        n, _ := strconv.Atoi(code)
        ctx.Abort(n, message)
        return ""
    })

    Get("/writetest", func(ctx *Context) { ctx.WriteString("hello") })

    Post("/securecookie/set/(.+)/(.+)", func(ctx *Context, name string, val string) string {
        ctx.SetSecureCookie(name, val, 60)
        return ""
    })

    Get("/securecookie/get/(.+)", func(ctx *Context, name string) string {
        val, ok := ctx.GetSecureCookie(name)
        if !ok {
            return ""
        }
        return val
    })
    Get("/getparam", func(ctx *Context) string { return ctx.Params["a"] })
    Get("/fullparams", func(ctx *Context) string {
        return strings.Join(ctx.FullParams["a"], ",")
    })

    Get("/json", func(ctx *Context) string {
        ctx.ContentType("json")
        data, _ := json.Marshal(ctx.Params)
        return string(data)
    })

    s := &StructHandler{"a"}
    Get("/methodhandler", MethodHandler(s, "Method"))
    Get("/methodhandler2", MethodHandler(s, "Method2"))
    Get("/methodhandler3/(.*)", MethodHandler(s, "Method3"))
=======
	f, _ := os.OpenFile(os.DevNull, os.O_RDWR, 0644)
	mainServer.SetLogger(log.New(f, "", 0))
	Get("/", func() string { return "index" })
	Get("/panic", func() { panic(0) })
	Get("/echo/(.*)", func(s string) string { return s })
	Get("/multiecho/(.*)/(.*)/(.*)/(.*)", func(a, b, c, d string) string { return a + b + c + d })
	Post("/post/echo/(.*)", func(s string) string { return s })
	Post("/post/echoparam/(.*)", func(ctx *Context, name string) string { return ctx.Request.Params[name] })

	Get("/error/code/(.*)", func(ctx *Context, code string) string {
		n, _ := strconv.Atoi(code)
		message := statusText[n]
		ctx.Abort(n, message)
		return ""
	})

	Get("/error/notfound/(.*)", func(ctx *Context, message string) { ctx.NotFound(message) })

	Post("/posterror/code/(.*)/(.*)", func(ctx *Context, code string, message string) string {
		n, _ := strconv.Atoi(code)
		ctx.Abort(n, message)
		return ""
	})

	Get("/writetest", func(ctx *Context) { ctx.WriteString("hello") })

	Post("/securecookie/set/(.+)/(.+)", func(ctx *Context, name string, val string) string {
		ctx.SetSecureCookie(name, val, 60)
		return ""
	})

	Get("/securecookie/get/(.+)", func(ctx *Context, name string) string {
		val, ok := ctx.GetSecureCookie(name)
		if !ok {
			return ""
		}
		return val
	})
	Get("/getparam", func(ctx *Context) string { return ctx.Params["a"] })
	Get("/fullparams", func(ctx *Context) string {
		return strings.Join(ctx.FullParams["a"], ",")
	})

	Get("/json", func(ctx *Context) string {
		ctx.ContentType("json")
		data, _ := json.Marshal(ctx.Params)
		return string(data)
	})

	s := &StructHandler{"a"}
	Get("/methodhandler", MethodHandler(s, "method"))
	Get("/methodhandler2", MethodHandler(s, "method2"))
	Get("/methodhandler3/(.*)", MethodHandler(s, "method3"))
>>>>>>> 3b40eac4
}

var tests = []Test{
	{"GET", "/", "", 200, "index"},
	{"GET", "/echo/hello", "", 200, "hello"},
	{"GET", "/echo/hello", "", 200, "hello"},
	{"GET", "/multiecho/a/b/c/d", "", 200, "abcd"},
	{"POST", "/post/echo/hello", "", 200, "hello"},
	{"POST", "/post/echo/hello", "", 200, "hello"},
	{"POST", "/post/echoparam/a", "a=hello", 200, "hello"},
	{"POST", "/post/echoparam/c?c=hello", "", 200, "hello"},
	{"POST", "/post/echoparam/a", "a=hello\x00", 200, "hello\x00"},
	//long url
	{"GET", "/echo/" + strings.Repeat("0123456789", 100), "", 200, strings.Repeat("0123456789", 100)},

	{"GET", "/writetest", "", 200, "hello"},
	{"GET", "/error/notfound/notfound", "", 404, "notfound"},
	{"GET", "/doesnotexist", "", 404, "Page not found"},
	{"POST", "/doesnotexist", "", 404, "Page not found"},
	{"GET", "/error/code/500", "", 500, statusText[500]},
	{"POST", "/posterror/code/410/failedrequest", "", 410, "failedrequest"},
	{"GET", "/getparam?a=abcd", "", 200, "abcd"},
	{"GET", "/getparam?b=abcd", "", 200, ""},
	{"GET", "/fullparams?a=1&a=2&a=3", "", 200, "1,2,3"},
	{"GET", "/panic", "", 500, "Server Error"},
	{"GET", "/json?a=1&b=2", "", 200, `{"a":"1","b":"2"}`},
	{"GET", "/methodhandler", "", 200, `a`},
	{"GET", "/methodhandler2?b=b", "", 200, `ab`},
	{"GET", "/methodhandler3/b", "", 200, `ab`},
}

func buildTestRequest(method string, path string, body string, headers map[string][]string, cookies []*http.Cookie) *Request {
<<<<<<< HEAD
    host := "127.0.0.1"
    port := "80"
    rawurl := "http://" + host + ":" + port + path
    url, _ := http.ParseURL(rawurl)

    proto := "HTTP/1.1"
    useragent := "web.go test framework"

    if headers == nil {
        headers = map[string][]string{}
    }

    if method == "POST" {
        headers["Content-Length"] = []string{fmt.Sprintf("%d", len(body))}
        headers["Content-Type"] = []string{"text/plain"}
    }

    req := Request{Method: method,
        RawURL:    rawurl,
        Cookie:    cookies,
        URL:       url,
        Proto:     proto,
        Host:      host,
        UserAgent: useragent,
        Headers:   headers,
        Body:      bytes.NewBufferString(body),
    }

    return &req
=======
	host := "127.0.0.1"
	port := "80"
	rawurl := "http://" + host + ":" + port + path
	url, _ := http.ParseURL(rawurl)

	proto := "HTTP/1.1"
	useragent := "web.go test framework"

	if headers == nil {
		headers = map[string][]string{}
	}

	if method == "POST" {
		headers["Content-Length"] = []string{fmt.Sprintf("%d", len(body))}
		headers["Content-Type"] = []string{"text/plain"}
	}

	req := Request{Method: method,
		RawURL:    rawurl,
		Cookie:    cookies,
		URL:       url,
		Proto:     proto,
		Host:      host,
		UserAgent: useragent,
		Headers:   headers,
		Body:      bytes.NewBufferString(body),
	}

	return &req
>>>>>>> 3b40eac4
}

func TestRouting(t *testing.T) {
	for _, test := range tests {
		resp := getTestResponse(test.method, test.path, test.body, make(map[string][]string), nil)

		if resp.statusCode != test.expectedStatus {
			t.Fatalf("expected status %d got %d", test.expectedStatus, resp.statusCode)
		}
		if resp.body != test.expectedBody {
			t.Fatalf("expected %q got %q", test.expectedBody, resp.body)
		}
		if cl, ok := resp.headers["Content-Length"]; ok {
			clExp, _ := strconv.Atoi(cl[0])
			clAct := len(resp.body)
			if clExp != clAct {
				t.Fatalf("Content-length doesn't match. expected %d got %d", clExp, clAct)
			}
		}
	}
}

func TestHead(t *testing.T) {
	for _, test := range tests {

		if test.method != "GET" {
			continue
		}
		getresp := getTestResponse("GET", test.path, test.body, make(map[string][]string), nil)
		headresp := getTestResponse("HEAD", test.path, test.body, make(map[string][]string), nil)

		if getresp.statusCode != headresp.statusCode {
			t.Fatalf("head and get status differ. expected %d got %d", getresp.statusCode, headresp.statusCode)
		}
		if len(headresp.body) != 0 {
			t.Fatalf("head request arrived with a body")
		}

		var cl []string
		var getcl, headcl int
		var hascl1, hascl2 bool

		if cl, hascl1 = getresp.headers["Content-Length"]; hascl1 {
			getcl, _ = strconv.Atoi(cl[0])
		}

		if cl, hascl2 = headresp.headers["Content-Length"]; hascl2 {
			headcl, _ = strconv.Atoi(cl[0])
		}

		if hascl1 != hascl2 {
			t.Fatalf("head and get: one has content-length, one doesn't")
		}

		if hascl1 == true && getcl != headcl {
			t.Fatalf("head and get content-length differ")
		}
	}
}

func buildScgiFields(fields map[string]string, buf *bytes.Buffer) []byte {

	for k, v := range fields {
		buf.WriteString(k)
		buf.WriteByte(0)
		buf.WriteString(v)
		buf.WriteByte(0)
	}

	return buf.Bytes()
}

func buildTestScgiRequest(method string, path string, body string, headers map[string]string) *bytes.Buffer {

	var hbuf bytes.Buffer
	scgiHeaders := make(map[string]string)

	hbuf.WriteString("CONTENT_LENGTH")
	hbuf.WriteByte(0)
	hbuf.WriteString(fmt.Sprintf("%d", len(body)))
	hbuf.WriteByte(0)

	scgiHeaders["REQUEST_METHOD"] = method
	scgiHeaders["HTTP_HOST"] = "127.0.0.1"
	scgiHeaders["REQUEST_URI"] = path
	scgiHeaders["SERVER_PORT"] = "80"
	scgiHeaders["SERVER_PROTOCOL"] = "HTTP/1.1"
	scgiHeaders["USER_AGENT"] = "web.go test framework"

	buildScgiFields(scgiHeaders, &hbuf)

	if method == "POST" {
		headers["Content-Length"] = fmt.Sprintf("%d", len(body))
		headers["Content-Type"] = "text/plain"
	}

	if len(headers) > 0 {
		buildScgiFields(headers, &hbuf)
	}

	fielddata := hbuf.Bytes()
	var buf bytes.Buffer

	//extra 1 is for the comma at the end
	dlen := len(fielddata) + len(body) + 1
	fmt.Fprintf(&buf, "%d:", dlen)
	buf.Write(fielddata)
	buf.WriteByte(',')
	buf.WriteString(body)

	return &buf
}

func TestScgi(t *testing.T) {
	for _, test := range tests {
		req := buildTestScgiRequest(test.method, test.path, test.body, make(map[string]string))
		var output bytes.Buffer
		nb := tcpBuffer{input: req, output: &output}
		mainServer.handleScgiRequest(&nb)
		resp := buildTestResponse(&output)

		if resp.statusCode != test.expectedStatus {
			t.Fatalf("expected status %d got %d", test.expectedStatus, resp.statusCode)
		}

		if resp.body != test.expectedBody {
			t.Fatalf("Scgi expected %q got %q", test.expectedBody, resp.body)
		}
	}
}

func TestScgiHead(t *testing.T) {
	for _, test := range tests {

		if test.method != "GET" {
			continue
		}

		req := buildTestScgiRequest("GET", test.path, test.body, make(map[string]string))
		var output bytes.Buffer
		nb := tcpBuffer{input: req, output: &output}
		mainServer.handleScgiRequest(&nb)
		getresp := buildTestResponse(&output)

		req = buildTestScgiRequest("HEAD", test.path, test.body, make(map[string]string))
		var output2 bytes.Buffer
		nb = tcpBuffer{input: req, output: &output2}
		mainServer.handleScgiRequest(&nb)
		headresp := buildTestResponse(&output2)

		if getresp.statusCode != headresp.statusCode {
			t.Fatalf("head and get status differ. expected %d got %d", getresp.statusCode, headresp.statusCode)
		}
		if len(headresp.body) != 0 {
			t.Fatalf("head request arrived with a body")
		}

		var cl []string
		var getcl, headcl int
		var hascl1, hascl2 bool

		if cl, hascl1 = getresp.headers["Content-Length"]; hascl1 {
			getcl, _ = strconv.Atoi(cl[0])
		}

		if cl, hascl2 = headresp.headers["Content-Length"]; hascl2 {
			headcl, _ = strconv.Atoi(cl[0])
		}

		if hascl1 != hascl2 {
			t.Fatalf("head and get: one has content-length, one doesn't")
		}

		if hascl1 == true && getcl != headcl {
			t.Fatalf("head and get content-length differ")
		}
	}
}


func buildFcgiKeyValue(key string, val string) []byte {

	var buf bytes.Buffer

	if len(key) <= 127 && len(val) <= 127 {
		data := struct {
			A uint8
			B uint8
		}{uint8(len(key)), uint8(len(val))}
		binary.Write(&buf, binary.BigEndian, data)
	} else if len(key) <= 127 && len(val) > 127 {
		data := struct {
			A uint8
			B uint32
		}{uint8(len(key)), uint32(len(val)) | 1<<31}

		binary.Write(&buf, binary.BigEndian, data)
	}
	buf.WriteString(key)
	buf.WriteString(val)

	return buf.Bytes()
}

func buildTestFcgiRequest(method string, path string, bodychunks []string, headers map[string]string) *bytes.Buffer {

	var req bytes.Buffer
	fcgiHeaders := make(map[string]string)

	bodylength := 0
	for _, s := range bodychunks {
		bodylength += len(s)
	}

	fcgiHeaders["CONTENT_LENGTH"] = fmt.Sprintf("%d", bodylength)
	fcgiHeaders["REQUEST_METHOD"] = method
	fcgiHeaders["HTTP_HOST"] = "127.0.0.1"
	fcgiHeaders["REQUEST_URI"] = path
	fcgiHeaders["SERVER_PORT"] = "80"
	fcgiHeaders["SERVER_PROTOCOL"] = "HTTP/1.1"
	fcgiHeaders["USER_AGENT"] = "web.go test framework"

	if method == "POST" {
		fcgiHeaders["Content-Length"] = fmt.Sprintf("%d", bodylength)
		fcgiHeaders["Content-Type"] = "text/plain"
	}

	for k, v := range headers {
		fcgiHeaders[k] = v
	}

	// add the begin request
	req.Write(newFcgiRecord(fcgiBeginRequest, 0, make([]byte, 8)))

	var buf bytes.Buffer
	for k, v := range fcgiHeaders {
		kv := buildFcgiKeyValue(k, v)
		buf.Write(kv)
	}

	//add the params record
	req.Write(newFcgiRecord(fcgiParams, 0, buf.Bytes()))

	//add the end-of-params record
	req.Write(newFcgiRecord(fcgiParams, 0, []byte{}))

	//send the body
	for _, s := range bodychunks {
		if len(s) > 0 {
			req.Write(newFcgiRecord(fcgiStdin, 0, []byte(s)))
		}
	}

	//add the end-of-stdin record
	req.Write(newFcgiRecord(fcgiStdin, 0, []byte{}))

	return &req
}

func getFcgiOutput(br *bytes.Buffer) *bytes.Buffer {
	var output bytes.Buffer
	for {
		var h fcgiHeader
		err := binary.Read(br, binary.BigEndian, &h)
		if err == os.EOF {
			break
		}

		content := make([]byte, h.ContentLength)
		br.Read(content)

		//read padding
		if h.PaddingLength > 0 {
			padding := make([]byte, h.PaddingLength)
			br.Read(padding)
		}

		if h.Type == fcgiStdout {
			output.Write(content)
		}
	}

	return &output
}

func TestFcgi(t *testing.T) {
	for _, test := range tests {
		req := buildTestFcgiRequest(test.method, test.path, []string{test.body}, make(map[string]string))
		var output bytes.Buffer
		nb := tcpBuffer{input: req, output: &output}
		mainServer.handleFcgiConnection(&nb)
		contents := getFcgiOutput(&output)
		resp := buildTestResponse(contents)

		if resp.statusCode != test.expectedStatus {
			t.Fatalf("expected status %d got %d", test.expectedStatus, resp.statusCode)
		}

		if resp.body != test.expectedBody {
			t.Fatalf("Fcgi exected %q got %q", test.expectedBody, resp.body)
		}
	}
}

func TestFcgiHead(t *testing.T) {
	for _, test := range tests {

		if test.method != "GET" {
			continue
		}
		req := buildTestFcgiRequest("GET", test.path, []string{test.body}, make(map[string]string))
		var output bytes.Buffer
		nb := tcpBuffer{input: req, output: &output}
		mainServer.handleFcgiConnection(&nb)
		contents := getFcgiOutput(&output)
		getresp := buildTestResponse(contents)

		req = buildTestFcgiRequest("HEAD", test.path, []string{test.body}, make(map[string]string))
		var output2 bytes.Buffer
		nb = tcpBuffer{input: req, output: &output2}
		mainServer.handleFcgiConnection(&nb)
		contents = getFcgiOutput(&output2)
		headresp := buildTestResponse(contents)

		if getresp.statusCode != headresp.statusCode {
			t.Fatalf("head and get status differ. expected %d got %d", getresp.statusCode, headresp.statusCode)
		}
		if len(headresp.body) != 0 {
			t.Fatalf("head request arrived with a body")
		}

		var cl []string
		var getcl, headcl int
		var hascl1, hascl2 bool

		if cl, hascl1 = getresp.headers["Content-Length"]; hascl1 {
			getcl, _ = strconv.Atoi(cl[0])
		}

		if cl, hascl2 = headresp.headers["Content-Length"]; hascl2 {
			headcl, _ = strconv.Atoi(cl[0])
		}

		if hascl1 != hascl2 {
			t.Fatalf("head and get: one has content-length, one doesn't")
		}

		if hascl1 == true && getcl != headcl {
			t.Fatalf("head and get content-length differ")
		}
	}
}

func TestFcgiChunks(t *testing.T) {
	//split up an fcgi request
	bodychunks := []string{`a=12&b=`, strings.Repeat("1234567890", 200)}

	req := buildTestFcgiRequest("POST", "/post/echoparam/b", bodychunks, make(map[string]string))
	var output bytes.Buffer
	nb := tcpBuffer{input: req, output: &output}
	mainServer.handleFcgiConnection(&nb)
	contents := getFcgiOutput(&output)
	resp := buildTestResponse(contents)

	if resp.body != strings.Repeat("1234567890", 200) {
		t.Fatalf("Fcgi chunks test failed")
	}
}

func makeCookie(vals map[string]string) []*http.Cookie {
<<<<<<< HEAD
    var cookies []*http.Cookie
    for k, v := range vals {
        c := &http.Cookie{
            Name:  k,
            Value: v,
        }
        cookies = append(cookies, c)
    }
    return cookies
}

func TestSecureCookie(t *testing.T) {
    mainServer.Config.CookieSecret = "7C19QRmwf3mHZ9CPAaPQ0hsWeufKd"
    resp1 := getTestResponse("POST", "/securecookie/set/a/1", "", nil, nil)
    sval, ok := resp1.cookies["a"]
    if !ok {
        t.Fatalf("Failed to get cookie ")
    }
    cookies := makeCookie(map[string]string{"a": sval})

    resp2 := getTestResponse("GET", "/securecookie/get/a", "", nil, cookies)

    if resp2.body != "1" {
        t.Fatalf("SecureCookie test failed")
    }
=======
	var cookies []*http.Cookie
	for k, v := range vals {
		c := &http.Cookie{
			Name:  k,
			Value: v,
		}
		cookies = append(cookies, c)
	}
	return cookies
}

func TestSecureCookie(t *testing.T) {
	mainServer.Config.CookieSecret = "7C19QRmwf3mHZ9CPAaPQ0hsWeufKd"
	resp1 := getTestResponse("POST", "/securecookie/set/a/1", "", nil, nil)
	sval, ok := resp1.cookies["a"]
	if !ok {
		t.Fatalf("Failed to get cookie ")
	}
	cookies := makeCookie(map[string]string{"a": sval})

	resp2 := getTestResponse("GET", "/securecookie/get/a", "", nil, cookies)

	if resp2.body != "1" {
		t.Fatalf("SecureCookie test failed")
	}
>>>>>>> 3b40eac4
}


func TestSecureCookieFcgi(t *testing.T) {
	mainServer.Config.CookieSecret = "7C19QRmwf3mHZ9CPAaPQ0hsWeufKd"

	//set the cookie
	req := buildTestFcgiRequest("POST", "/securecookie/set/a/1", []string{}, make(map[string]string))

	var output bytes.Buffer
	nb := tcpBuffer{input: req, output: &output}
	mainServer.handleFcgiConnection(&nb)
	contents := getFcgiOutput(&output)
	resp := buildTestResponse(contents)
	sval, ok := resp.cookies["a"]
	if !ok {
		t.Fatalf("SecureCookieFcgi test failed")
	}

	//send the cookie
	cookie := fmt.Sprintf("a=%s", sval)
	req = buildTestFcgiRequest("GET", "/securecookie/get/a", []string{}, map[string]string{"HTTP_COOKIE": cookie})
	var output2 bytes.Buffer
	nb = tcpBuffer{input: req, output: &output2}
	mainServer.handleFcgiConnection(&nb)
	contents = getFcgiOutput(&output2)
	resp = buildTestResponse(contents)

	if resp.body != "1" {
		t.Fatalf("SecureCookie test failed body")
	}
}

//Disabled until issue 1375 is fixed
/*
func TestCloseServer(t *testing.T) {
    var server1 Server
    server1.Get("/(.*)", func(s string) string { return s })
    go server1.Run("0.0.0.0:22231")
    //sleep 100ms
    time.Sleep(1e9)
    server1.Close()
    time.Sleep(1e9)
    //try to connect, should error
    _,_,err := http.Get("http://127.0.0.1:22231")
    if err == nil {
        t.Fatalf("CloseServer test failed")
    }
}
*/<|MERGE_RESOLUTION|>--- conflicted
+++ resolved
@@ -1,140 +1,127 @@
 package web
 
 import (
-	"bytes"
-	"encoding/binary"
-	"fmt"
-	"http"
-	"json"
-	"log"
-	"os"
-	"runtime"
-	"strconv"
-	"strings"
-	"testing"
+    "bytes"
+    "encoding/binary"
+    "fmt"
+    "http"
+    "json"
+    "log"
+    "os"
+    "runtime"
+    "strconv"
+    "strings"
+    "testing"
 )
 
 func init() {
-	runtime.GOMAXPROCS(4)
+    runtime.GOMAXPROCS(4)
 }
 //this implements io.ReadWriteCloser, which means it can be passed around as a tcp connection
 type tcpBuffer struct {
-	input  *bytes.Buffer
-	output *bytes.Buffer
+    input  *bytes.Buffer
+    output *bytes.Buffer
 }
 
 func (buf *tcpBuffer) Write(p []uint8) (n int, err os.Error) {
-	return buf.output.Write(p)
+    return buf.output.Write(p)
 }
 
 func (buf *tcpBuffer) Read(p []byte) (n int, err os.Error) {
-	return buf.input.Read(p)
+    return buf.input.Read(p)
 }
 
 func (buf *tcpBuffer) Close() os.Error { return nil }
 
 type testResponse struct {
-	statusCode int
-	status     string
-	body       string
-	headers    map[string][]string
-	cookies    map[string]string
+    statusCode int
+    status     string
+    body       string
+    headers    map[string][]string
+    cookies    map[string]string
 }
 
 func buildTestResponse(buf *bytes.Buffer) *testResponse {
 
-	response := testResponse{headers: make(map[string][]string), cookies: make(map[string]string)}
-	s := buf.String()
-
-	contents := strings.SplitN(s, "\r\n\r\n", 2)
-
-	header := contents[0]
-
-	if len(contents) > 1 {
-		response.body = contents[1]
-	}
-
-	headers := strings.Split(header, "\r\n")
-
-	statusParts := strings.SplitN(headers[0], " ", 3)
-	response.statusCode, _ = strconv.Atoi(statusParts[1])
-
-	for _, h := range headers[1:] {
-		split := strings.SplitN(h, ":", 2)
-		name := strings.TrimSpace(split[0])
-		value := strings.TrimSpace(split[1])
-		if _, ok := response.headers[name]; !ok {
-			response.headers[name] = []string{}
-		}
-
-		newheaders := make([]string, len(response.headers[name])+1)
-		copy(newheaders, response.headers[name])
-		newheaders[len(newheaders)-1] = value
-		response.headers[name] = newheaders
-
-		//if the header is a cookie, set it
-		if name == "Set-Cookie" {
-			i := strings.Index(value, ";")
-			cookie := value[0:i]
-			cookieParts := strings.SplitN(cookie, "=", 2)
-			response.cookies[strings.TrimSpace(cookieParts[0])] = strings.TrimSpace(cookieParts[1])
-		}
-	}
-
-	return &response
+    response := testResponse{headers: make(map[string][]string), cookies: make(map[string]string)}
+    s := buf.String()
+
+    contents := strings.Split(s, "\r\n\r\n", 2)
+
+    header := contents[0]
+
+    if len(contents) > 1 {
+        response.body = contents[1]
+    }
+
+    headers := strings.Split(header, "\r\n", -1)
+
+    statusParts := strings.Split(headers[0], " ", 3)
+    response.statusCode, _ = strconv.Atoi(statusParts[1])
+
+    for _, h := range headers[1:] {
+        split := strings.Split(h, ":", 2)
+        name := strings.TrimSpace(split[0])
+        value := strings.TrimSpace(split[1])
+        if _, ok := response.headers[name]; !ok {
+            response.headers[name] = []string{}
+        }
+
+        newheaders := make([]string, len(response.headers[name])+1)
+        copy(newheaders, response.headers[name])
+        newheaders[len(newheaders)-1] = value
+        response.headers[name] = newheaders
+
+        //if the header is a cookie, set it
+        if name == "Set-Cookie" {
+            i := strings.Index(value, ";")
+            cookie := value[0:i]
+            cookieParts := strings.Split(cookie, "=", 2)
+            response.cookies[strings.TrimSpace(cookieParts[0])] = strings.TrimSpace(cookieParts[1])
+        }
+    }
+
+    return &response
 }
 
 func getTestResponse(method string, path string, body string, headers map[string][]string, cookies []*http.Cookie) *testResponse {
-	req := buildTestRequest(method, path, body, headers, cookies)
-	var buf bytes.Buffer
-
-	tcpb := tcpBuffer{nil, &buf}
-	c := scgiConn{wroteHeaders: false, headers: make(map[string][]string), fd: &tcpb}
-	mainServer.routeHandler(req, &c)
-	return buildTestResponse(&buf)
+    req := buildTestRequest(method, path, body, headers, cookies)
+    var buf bytes.Buffer
+
+    tcpb := tcpBuffer{nil, &buf}
+    c := scgiConn{wroteHeaders: false, headers: make(map[string][]string), fd: &tcpb}
+    mainServer.routeHandler(req, &c)
+    return buildTestResponse(&buf)
 
 }
 
 type Test struct {
-	method         string
-	path           string
-	body           string
-	expectedStatus int
-	expectedBody   string
+    method         string
+    path           string
+    body           string
+    expectedStatus int
+    expectedBody   string
 }
 
 type StructHandler struct {
-	a string
-}
-
-<<<<<<< HEAD
-func (s *StructHandler) Method() string {
+    a string
+}
+
+
+func (s *StructHandler) method() string {
     return s.a
 }
 
-func (s *StructHandler) Method2(ctx *Context) string {
+func (s *StructHandler) method2(ctx *Context) string {
     return s.a + ctx.Params["b"]
 }
 
-func (s *StructHandler) Method3(ctx *Context, b string) string {
+func (s *StructHandler) method3(ctx *Context, b string) string {
     return s.a + b
-=======
-func (s *StructHandler) method() string {
-	return s.a
-}
-
-func (s *StructHandler) method2(ctx *Context) string {
-	return s.a + ctx.Params["b"]
-}
-
-func (s *StructHandler) method3(ctx *Context, b string) string {
-	return s.a + b
->>>>>>> 3b40eac4
 }
 
 //initialize the routes
 func init() {
-<<<<<<< HEAD
     f, _ := os.OpenFile(os.DevNull, os.O_RDWR, 0644)
     mainServer.SetLogger(log.New(f, "", 0))
     Get("/", func() string { return "index" })
@@ -184,98 +171,42 @@
         return string(data)
     })
 
-    s := &StructHandler{"a"}
-    Get("/methodhandler", MethodHandler(s, "Method"))
-    Get("/methodhandler2", MethodHandler(s, "Method2"))
-    Get("/methodhandler3/(.*)", MethodHandler(s, "Method3"))
-=======
-	f, _ := os.OpenFile(os.DevNull, os.O_RDWR, 0644)
-	mainServer.SetLogger(log.New(f, "", 0))
-	Get("/", func() string { return "index" })
-	Get("/panic", func() { panic(0) })
-	Get("/echo/(.*)", func(s string) string { return s })
-	Get("/multiecho/(.*)/(.*)/(.*)/(.*)", func(a, b, c, d string) string { return a + b + c + d })
-	Post("/post/echo/(.*)", func(s string) string { return s })
-	Post("/post/echoparam/(.*)", func(ctx *Context, name string) string { return ctx.Request.Params[name] })
-
-	Get("/error/code/(.*)", func(ctx *Context, code string) string {
-		n, _ := strconv.Atoi(code)
-		message := statusText[n]
-		ctx.Abort(n, message)
-		return ""
-	})
-
-	Get("/error/notfound/(.*)", func(ctx *Context, message string) { ctx.NotFound(message) })
-
-	Post("/posterror/code/(.*)/(.*)", func(ctx *Context, code string, message string) string {
-		n, _ := strconv.Atoi(code)
-		ctx.Abort(n, message)
-		return ""
-	})
-
-	Get("/writetest", func(ctx *Context) { ctx.WriteString("hello") })
-
-	Post("/securecookie/set/(.+)/(.+)", func(ctx *Context, name string, val string) string {
-		ctx.SetSecureCookie(name, val, 60)
-		return ""
-	})
-
-	Get("/securecookie/get/(.+)", func(ctx *Context, name string) string {
-		val, ok := ctx.GetSecureCookie(name)
-		if !ok {
-			return ""
-		}
-		return val
-	})
-	Get("/getparam", func(ctx *Context) string { return ctx.Params["a"] })
-	Get("/fullparams", func(ctx *Context) string {
-		return strings.Join(ctx.FullParams["a"], ",")
-	})
-
-	Get("/json", func(ctx *Context) string {
-		ctx.ContentType("json")
-		data, _ := json.Marshal(ctx.Params)
-		return string(data)
-	})
-
-	s := &StructHandler{"a"}
-	Get("/methodhandler", MethodHandler(s, "method"))
-	Get("/methodhandler2", MethodHandler(s, "method2"))
-	Get("/methodhandler3/(.*)", MethodHandler(s, "method3"))
->>>>>>> 3b40eac4
+    //s := &StructHandler{"a"}
+    //Get("/methodhandler", MethodHandler(s, "method"))
+    //Get("/methodhandler2", MethodHandler(s, "method2"))
+    //Get("/methodhandler3/(.*)", MethodHandler(s, "method3"))
 }
 
 var tests = []Test{
-	{"GET", "/", "", 200, "index"},
-	{"GET", "/echo/hello", "", 200, "hello"},
-	{"GET", "/echo/hello", "", 200, "hello"},
-	{"GET", "/multiecho/a/b/c/d", "", 200, "abcd"},
-	{"POST", "/post/echo/hello", "", 200, "hello"},
-	{"POST", "/post/echo/hello", "", 200, "hello"},
-	{"POST", "/post/echoparam/a", "a=hello", 200, "hello"},
-	{"POST", "/post/echoparam/c?c=hello", "", 200, "hello"},
-	{"POST", "/post/echoparam/a", "a=hello\x00", 200, "hello\x00"},
-	//long url
-	{"GET", "/echo/" + strings.Repeat("0123456789", 100), "", 200, strings.Repeat("0123456789", 100)},
-
-	{"GET", "/writetest", "", 200, "hello"},
-	{"GET", "/error/notfound/notfound", "", 404, "notfound"},
-	{"GET", "/doesnotexist", "", 404, "Page not found"},
-	{"POST", "/doesnotexist", "", 404, "Page not found"},
-	{"GET", "/error/code/500", "", 500, statusText[500]},
-	{"POST", "/posterror/code/410/failedrequest", "", 410, "failedrequest"},
-	{"GET", "/getparam?a=abcd", "", 200, "abcd"},
-	{"GET", "/getparam?b=abcd", "", 200, ""},
-	{"GET", "/fullparams?a=1&a=2&a=3", "", 200, "1,2,3"},
-	{"GET", "/panic", "", 500, "Server Error"},
-	{"GET", "/json?a=1&b=2", "", 200, `{"a":"1","b":"2"}`},
-	{"GET", "/methodhandler", "", 200, `a`},
-	{"GET", "/methodhandler2?b=b", "", 200, `ab`},
-	{"GET", "/methodhandler3/b", "", 200, `ab`},
+    {"GET", "/", "", 200, "index"},
+    {"GET", "/echo/hello", "", 200, "hello"},
+    {"GET", "/echo/hello", "", 200, "hello"},
+    {"GET", "/multiecho/a/b/c/d", "", 200, "abcd"},
+    {"POST", "/post/echo/hello", "", 200, "hello"},
+    {"POST", "/post/echo/hello", "", 200, "hello"},
+    {"POST", "/post/echoparam/a", "a=hello", 200, "hello"},
+    {"POST", "/post/echoparam/c?c=hello", "", 200, "hello"},
+    {"POST", "/post/echoparam/a", "a=hello\x00", 200, "hello\x00"},
+    //long url
+    {"GET", "/echo/" + strings.Repeat("0123456789", 100), "", 200, strings.Repeat("0123456789", 100)},
+
+    {"GET", "/writetest", "", 200, "hello"},
+    {"GET", "/error/notfound/notfound", "", 404, "notfound"},
+    {"GET", "/doesnotexist", "", 404, "Page not found"},
+    {"POST", "/doesnotexist", "", 404, "Page not found"},
+    {"GET", "/error/code/500", "", 500, statusText[500]},
+    {"POST", "/posterror/code/410/failedrequest", "", 410, "failedrequest"},
+    {"GET", "/getparam?a=abcd", "", 200, "abcd"},
+    {"GET", "/getparam?b=abcd", "", 200, ""},
+    {"GET", "/fullparams?a=1&a=2&a=3", "", 200, "1,2,3"},
+    {"GET", "/panic", "", 500, "Server Error"},
+    {"GET", "/json?a=1&b=2", "", 200, `{"a":"1","b":"2"}`},
+    //{"GET", "/methodhandler", "", 200, `a`},
+    //{"GET", "/methodhandler2?b=b", "", 200, `ab`},
+    //{"GET", "/methodhandler3/b", "", 200, `ab`},
 }
 
 func buildTestRequest(method string, path string, body string, headers map[string][]string, cookies []*http.Cookie) *Request {
-<<<<<<< HEAD
     host := "127.0.0.1"
     port := "80"
     rawurl := "http://" + host + ":" + port + path
@@ -305,408 +236,377 @@
     }
 
     return &req
-=======
-	host := "127.0.0.1"
-	port := "80"
-	rawurl := "http://" + host + ":" + port + path
-	url, _ := http.ParseURL(rawurl)
-
-	proto := "HTTP/1.1"
-	useragent := "web.go test framework"
-
-	if headers == nil {
-		headers = map[string][]string{}
-	}
-
-	if method == "POST" {
-		headers["Content-Length"] = []string{fmt.Sprintf("%d", len(body))}
-		headers["Content-Type"] = []string{"text/plain"}
-	}
-
-	req := Request{Method: method,
-		RawURL:    rawurl,
-		Cookie:    cookies,
-		URL:       url,
-		Proto:     proto,
-		Host:      host,
-		UserAgent: useragent,
-		Headers:   headers,
-		Body:      bytes.NewBufferString(body),
-	}
-
-	return &req
->>>>>>> 3b40eac4
 }
 
 func TestRouting(t *testing.T) {
-	for _, test := range tests {
-		resp := getTestResponse(test.method, test.path, test.body, make(map[string][]string), nil)
-
-		if resp.statusCode != test.expectedStatus {
-			t.Fatalf("expected status %d got %d", test.expectedStatus, resp.statusCode)
-		}
-		if resp.body != test.expectedBody {
-			t.Fatalf("expected %q got %q", test.expectedBody, resp.body)
-		}
-		if cl, ok := resp.headers["Content-Length"]; ok {
-			clExp, _ := strconv.Atoi(cl[0])
-			clAct := len(resp.body)
-			if clExp != clAct {
-				t.Fatalf("Content-length doesn't match. expected %d got %d", clExp, clAct)
-			}
-		}
-	}
+    for _, test := range tests {
+        resp := getTestResponse(test.method, test.path, test.body, make(map[string][]string), nil)
+
+        if resp.statusCode != test.expectedStatus {
+            t.Fatalf("expected status %d got %d", test.expectedStatus, resp.statusCode)
+        }
+        if resp.body != test.expectedBody {
+            t.Fatalf("expected %q got %q", test.expectedBody, resp.body)
+        }
+        if cl, ok := resp.headers["Content-Length"]; ok {
+            clExp, _ := strconv.Atoi(cl[0])
+            clAct := len(resp.body)
+            if clExp != clAct {
+                t.Fatalf("Content-length doesn't match. expected %d got %d", clExp, clAct)
+            }
+        }
+    }
 }
 
 func TestHead(t *testing.T) {
-	for _, test := range tests {
-
-		if test.method != "GET" {
-			continue
-		}
-		getresp := getTestResponse("GET", test.path, test.body, make(map[string][]string), nil)
-		headresp := getTestResponse("HEAD", test.path, test.body, make(map[string][]string), nil)
-
-		if getresp.statusCode != headresp.statusCode {
-			t.Fatalf("head and get status differ. expected %d got %d", getresp.statusCode, headresp.statusCode)
-		}
-		if len(headresp.body) != 0 {
-			t.Fatalf("head request arrived with a body")
-		}
-
-		var cl []string
-		var getcl, headcl int
-		var hascl1, hascl2 bool
-
-		if cl, hascl1 = getresp.headers["Content-Length"]; hascl1 {
-			getcl, _ = strconv.Atoi(cl[0])
-		}
-
-		if cl, hascl2 = headresp.headers["Content-Length"]; hascl2 {
-			headcl, _ = strconv.Atoi(cl[0])
-		}
-
-		if hascl1 != hascl2 {
-			t.Fatalf("head and get: one has content-length, one doesn't")
-		}
-
-		if hascl1 == true && getcl != headcl {
-			t.Fatalf("head and get content-length differ")
-		}
-	}
+    for _, test := range tests {
+
+        if test.method != "GET" {
+            continue
+        }
+        getresp := getTestResponse("GET", test.path, test.body, make(map[string][]string), nil)
+        headresp := getTestResponse("HEAD", test.path, test.body, make(map[string][]string), nil)
+
+        if getresp.statusCode != headresp.statusCode {
+            t.Fatalf("head and get status differ. expected %d got %d", getresp.statusCode, headresp.statusCode)
+        }
+        if len(headresp.body) != 0 {
+            t.Fatalf("head request arrived with a body")
+        }
+
+        var cl []string
+        var getcl, headcl int
+        var hascl1, hascl2 bool
+
+        if cl, hascl1 = getresp.headers["Content-Length"]; hascl1 {
+            getcl, _ = strconv.Atoi(cl[0])
+        }
+
+        if cl, hascl2 = headresp.headers["Content-Length"]; hascl2 {
+            headcl, _ = strconv.Atoi(cl[0])
+        }
+
+        if hascl1 != hascl2 {
+            t.Fatalf("head and get: one has content-length, one doesn't")
+        }
+
+        if hascl1 == true && getcl != headcl {
+            t.Fatalf("head and get content-length differ")
+        }
+    }
 }
 
 func buildScgiFields(fields map[string]string, buf *bytes.Buffer) []byte {
 
-	for k, v := range fields {
-		buf.WriteString(k)
-		buf.WriteByte(0)
-		buf.WriteString(v)
-		buf.WriteByte(0)
-	}
-
-	return buf.Bytes()
+    for k, v := range fields {
+        buf.WriteString(k)
+        buf.WriteByte(0)
+        buf.WriteString(v)
+        buf.WriteByte(0)
+    }
+
+    return buf.Bytes()
 }
 
 func buildTestScgiRequest(method string, path string, body string, headers map[string]string) *bytes.Buffer {
 
-	var hbuf bytes.Buffer
-	scgiHeaders := make(map[string]string)
-
-	hbuf.WriteString("CONTENT_LENGTH")
-	hbuf.WriteByte(0)
-	hbuf.WriteString(fmt.Sprintf("%d", len(body)))
-	hbuf.WriteByte(0)
-
-	scgiHeaders["REQUEST_METHOD"] = method
-	scgiHeaders["HTTP_HOST"] = "127.0.0.1"
-	scgiHeaders["REQUEST_URI"] = path
-	scgiHeaders["SERVER_PORT"] = "80"
-	scgiHeaders["SERVER_PROTOCOL"] = "HTTP/1.1"
-	scgiHeaders["USER_AGENT"] = "web.go test framework"
-
-	buildScgiFields(scgiHeaders, &hbuf)
-
-	if method == "POST" {
-		headers["Content-Length"] = fmt.Sprintf("%d", len(body))
-		headers["Content-Type"] = "text/plain"
-	}
-
-	if len(headers) > 0 {
-		buildScgiFields(headers, &hbuf)
-	}
-
-	fielddata := hbuf.Bytes()
-	var buf bytes.Buffer
-
-	//extra 1 is for the comma at the end
-	dlen := len(fielddata) + len(body) + 1
-	fmt.Fprintf(&buf, "%d:", dlen)
-	buf.Write(fielddata)
-	buf.WriteByte(',')
-	buf.WriteString(body)
-
-	return &buf
+    var hbuf bytes.Buffer
+    scgiHeaders := make(map[string]string)
+
+    hbuf.WriteString("CONTENT_LENGTH")
+    hbuf.WriteByte(0)
+    hbuf.WriteString(fmt.Sprintf("%d", len(body)))
+    hbuf.WriteByte(0)
+
+    scgiHeaders["REQUEST_METHOD"] = method
+    scgiHeaders["HTTP_HOST"] = "127.0.0.1"
+    scgiHeaders["REQUEST_URI"] = path
+    scgiHeaders["SERVER_PORT"] = "80"
+    scgiHeaders["SERVER_PROTOCOL"] = "HTTP/1.1"
+    scgiHeaders["USER_AGENT"] = "web.go test framework"
+
+    buildScgiFields(scgiHeaders, &hbuf)
+
+    if method == "POST" {
+        headers["Content-Length"] = fmt.Sprintf("%d", len(body))
+        headers["Content-Type"] = "text/plain"
+    }
+
+    if len(headers) > 0 {
+        buildScgiFields(headers, &hbuf)
+    }
+
+    fielddata := hbuf.Bytes()
+    var buf bytes.Buffer
+
+    //extra 1 is for the comma at the end
+    dlen := len(fielddata) + len(body) + 1
+    fmt.Fprintf(&buf, "%d:", dlen)
+    buf.Write(fielddata)
+    buf.WriteByte(',')
+    buf.WriteString(body)
+
+    return &buf
 }
 
 func TestScgi(t *testing.T) {
-	for _, test := range tests {
-		req := buildTestScgiRequest(test.method, test.path, test.body, make(map[string]string))
-		var output bytes.Buffer
-		nb := tcpBuffer{input: req, output: &output}
-		mainServer.handleScgiRequest(&nb)
-		resp := buildTestResponse(&output)
-
-		if resp.statusCode != test.expectedStatus {
-			t.Fatalf("expected status %d got %d", test.expectedStatus, resp.statusCode)
-		}
-
-		if resp.body != test.expectedBody {
-			t.Fatalf("Scgi expected %q got %q", test.expectedBody, resp.body)
-		}
-	}
+    for _, test := range tests {
+        req := buildTestScgiRequest(test.method, test.path, test.body, make(map[string]string))
+        var output bytes.Buffer
+        nb := tcpBuffer{input: req, output: &output}
+        mainServer.handleScgiRequest(&nb)
+        resp := buildTestResponse(&output)
+
+        if resp.statusCode != test.expectedStatus {
+            t.Fatalf("expected status %d got %d", test.expectedStatus, resp.statusCode)
+        }
+
+        if resp.body != test.expectedBody {
+            t.Fatalf("Scgi expected %q got %q", test.expectedBody, resp.body)
+        }
+    }
 }
 
 func TestScgiHead(t *testing.T) {
-	for _, test := range tests {
-
-		if test.method != "GET" {
-			continue
-		}
-
-		req := buildTestScgiRequest("GET", test.path, test.body, make(map[string]string))
-		var output bytes.Buffer
-		nb := tcpBuffer{input: req, output: &output}
-		mainServer.handleScgiRequest(&nb)
-		getresp := buildTestResponse(&output)
-
-		req = buildTestScgiRequest("HEAD", test.path, test.body, make(map[string]string))
-		var output2 bytes.Buffer
-		nb = tcpBuffer{input: req, output: &output2}
-		mainServer.handleScgiRequest(&nb)
-		headresp := buildTestResponse(&output2)
-
-		if getresp.statusCode != headresp.statusCode {
-			t.Fatalf("head and get status differ. expected %d got %d", getresp.statusCode, headresp.statusCode)
-		}
-		if len(headresp.body) != 0 {
-			t.Fatalf("head request arrived with a body")
-		}
-
-		var cl []string
-		var getcl, headcl int
-		var hascl1, hascl2 bool
-
-		if cl, hascl1 = getresp.headers["Content-Length"]; hascl1 {
-			getcl, _ = strconv.Atoi(cl[0])
-		}
-
-		if cl, hascl2 = headresp.headers["Content-Length"]; hascl2 {
-			headcl, _ = strconv.Atoi(cl[0])
-		}
-
-		if hascl1 != hascl2 {
-			t.Fatalf("head and get: one has content-length, one doesn't")
-		}
-
-		if hascl1 == true && getcl != headcl {
-			t.Fatalf("head and get content-length differ")
-		}
-	}
+    for _, test := range tests {
+
+        if test.method != "GET" {
+            continue
+        }
+
+        req := buildTestScgiRequest("GET", test.path, test.body, make(map[string]string))
+        var output bytes.Buffer
+        nb := tcpBuffer{input: req, output: &output}
+        mainServer.handleScgiRequest(&nb)
+        getresp := buildTestResponse(&output)
+
+        req = buildTestScgiRequest("HEAD", test.path, test.body, make(map[string]string))
+        var output2 bytes.Buffer
+        nb = tcpBuffer{input: req, output: &output2}
+        mainServer.handleScgiRequest(&nb)
+        headresp := buildTestResponse(&output2)
+
+        if getresp.statusCode != headresp.statusCode {
+            t.Fatalf("head and get status differ. expected %d got %d", getresp.statusCode, headresp.statusCode)
+        }
+        if len(headresp.body) != 0 {
+            t.Fatalf("head request arrived with a body")
+        }
+
+        var cl []string
+        var getcl, headcl int
+        var hascl1, hascl2 bool
+
+        if cl, hascl1 = getresp.headers["Content-Length"]; hascl1 {
+            getcl, _ = strconv.Atoi(cl[0])
+        }
+
+        if cl, hascl2 = headresp.headers["Content-Length"]; hascl2 {
+            headcl, _ = strconv.Atoi(cl[0])
+        }
+
+        if hascl1 != hascl2 {
+            t.Fatalf("head and get: one has content-length, one doesn't")
+        }
+
+        if hascl1 == true && getcl != headcl {
+            t.Fatalf("head and get content-length differ")
+        }
+    }
 }
 
 
 func buildFcgiKeyValue(key string, val string) []byte {
 
-	var buf bytes.Buffer
-
-	if len(key) <= 127 && len(val) <= 127 {
-		data := struct {
-			A uint8
-			B uint8
-		}{uint8(len(key)), uint8(len(val))}
-		binary.Write(&buf, binary.BigEndian, data)
-	} else if len(key) <= 127 && len(val) > 127 {
-		data := struct {
-			A uint8
-			B uint32
-		}{uint8(len(key)), uint32(len(val)) | 1<<31}
-
-		binary.Write(&buf, binary.BigEndian, data)
-	}
-	buf.WriteString(key)
-	buf.WriteString(val)
-
-	return buf.Bytes()
+    var buf bytes.Buffer
+
+    if len(key) <= 127 && len(val) <= 127 {
+        data := struct {
+            A   uint8
+            B   uint8
+        }{uint8(len(key)), uint8(len(val))}
+        binary.Write(&buf, binary.BigEndian, data)
+    } else if len(key) <= 127 && len(val) > 127 {
+        data := struct {
+            A   uint8
+            B   uint32
+        }{uint8(len(key)), uint32(len(val)) | 1<<31}
+
+        binary.Write(&buf, binary.BigEndian, data)
+    }
+    buf.WriteString(key)
+    buf.WriteString(val)
+
+    return buf.Bytes()
 }
 
 func buildTestFcgiRequest(method string, path string, bodychunks []string, headers map[string]string) *bytes.Buffer {
 
-	var req bytes.Buffer
-	fcgiHeaders := make(map[string]string)
-
-	bodylength := 0
-	for _, s := range bodychunks {
-		bodylength += len(s)
-	}
-
-	fcgiHeaders["CONTENT_LENGTH"] = fmt.Sprintf("%d", bodylength)
-	fcgiHeaders["REQUEST_METHOD"] = method
-	fcgiHeaders["HTTP_HOST"] = "127.0.0.1"
-	fcgiHeaders["REQUEST_URI"] = path
-	fcgiHeaders["SERVER_PORT"] = "80"
-	fcgiHeaders["SERVER_PROTOCOL"] = "HTTP/1.1"
-	fcgiHeaders["USER_AGENT"] = "web.go test framework"
-
-	if method == "POST" {
-		fcgiHeaders["Content-Length"] = fmt.Sprintf("%d", bodylength)
-		fcgiHeaders["Content-Type"] = "text/plain"
-	}
-
-	for k, v := range headers {
-		fcgiHeaders[k] = v
-	}
-
-	// add the begin request
-	req.Write(newFcgiRecord(fcgiBeginRequest, 0, make([]byte, 8)))
-
-	var buf bytes.Buffer
-	for k, v := range fcgiHeaders {
-		kv := buildFcgiKeyValue(k, v)
-		buf.Write(kv)
-	}
-
-	//add the params record
-	req.Write(newFcgiRecord(fcgiParams, 0, buf.Bytes()))
-
-	//add the end-of-params record
-	req.Write(newFcgiRecord(fcgiParams, 0, []byte{}))
-
-	//send the body
-	for _, s := range bodychunks {
-		if len(s) > 0 {
-			req.Write(newFcgiRecord(fcgiStdin, 0, []byte(s)))
-		}
-	}
-
-	//add the end-of-stdin record
-	req.Write(newFcgiRecord(fcgiStdin, 0, []byte{}))
-
-	return &req
+    var req bytes.Buffer
+    fcgiHeaders := make(map[string]string)
+
+    bodylength := 0
+    for _, s := range bodychunks {
+        bodylength += len(s)
+    }
+
+    fcgiHeaders["CONTENT_LENGTH"] = fmt.Sprintf("%d", bodylength)
+    fcgiHeaders["REQUEST_METHOD"] = method
+    fcgiHeaders["HTTP_HOST"] = "127.0.0.1"
+    fcgiHeaders["REQUEST_URI"] = path
+    fcgiHeaders["SERVER_PORT"] = "80"
+    fcgiHeaders["SERVER_PROTOCOL"] = "HTTP/1.1"
+    fcgiHeaders["USER_AGENT"] = "web.go test framework"
+
+    if method == "POST" {
+        fcgiHeaders["Content-Length"] = fmt.Sprintf("%d", bodylength)
+        fcgiHeaders["Content-Type"] = "text/plain"
+    }
+
+    for k, v := range headers {
+        fcgiHeaders[k] = v
+    }
+
+    // add the begin request
+    req.Write(newFcgiRecord(fcgiBeginRequest, 0, make([]byte, 8)))
+
+    var buf bytes.Buffer
+    for k, v := range fcgiHeaders {
+        kv := buildFcgiKeyValue(k, v)
+        buf.Write(kv)
+    }
+
+    //add the params record
+    req.Write(newFcgiRecord(fcgiParams, 0, buf.Bytes()))
+
+    //add the end-of-params record
+    req.Write(newFcgiRecord(fcgiParams, 0, []byte{}))
+
+    //send the body
+    for _, s := range bodychunks {
+        if len(s) > 0 {
+            req.Write(newFcgiRecord(fcgiStdin, 0, []byte(s)))
+        }
+    }
+
+    //add the end-of-stdin record
+    req.Write(newFcgiRecord(fcgiStdin, 0, []byte{}))
+
+    return &req
 }
 
 func getFcgiOutput(br *bytes.Buffer) *bytes.Buffer {
-	var output bytes.Buffer
-	for {
-		var h fcgiHeader
-		err := binary.Read(br, binary.BigEndian, &h)
-		if err == os.EOF {
-			break
-		}
-
-		content := make([]byte, h.ContentLength)
-		br.Read(content)
-
-		//read padding
-		if h.PaddingLength > 0 {
-			padding := make([]byte, h.PaddingLength)
-			br.Read(padding)
-		}
-
-		if h.Type == fcgiStdout {
-			output.Write(content)
-		}
-	}
-
-	return &output
+    var output bytes.Buffer
+    for {
+        var h fcgiHeader
+        err := binary.Read(br, binary.BigEndian, &h)
+        if err == os.EOF {
+            break
+        }
+
+        content := make([]byte, h.ContentLength)
+        br.Read(content)
+
+        //read padding
+        if h.PaddingLength > 0 {
+            padding := make([]byte, h.PaddingLength)
+            br.Read(padding)
+        }
+
+        if h.Type == fcgiStdout {
+            output.Write(content)
+        }
+    }
+
+    return &output
 }
 
 func TestFcgi(t *testing.T) {
-	for _, test := range tests {
-		req := buildTestFcgiRequest(test.method, test.path, []string{test.body}, make(map[string]string))
-		var output bytes.Buffer
-		nb := tcpBuffer{input: req, output: &output}
-		mainServer.handleFcgiConnection(&nb)
-		contents := getFcgiOutput(&output)
-		resp := buildTestResponse(contents)
-
-		if resp.statusCode != test.expectedStatus {
-			t.Fatalf("expected status %d got %d", test.expectedStatus, resp.statusCode)
-		}
-
-		if resp.body != test.expectedBody {
-			t.Fatalf("Fcgi exected %q got %q", test.expectedBody, resp.body)
-		}
-	}
+    for _, test := range tests {
+        req := buildTestFcgiRequest(test.method, test.path, []string{test.body}, make(map[string]string))
+        var output bytes.Buffer
+        nb := tcpBuffer{input: req, output: &output}
+        mainServer.handleFcgiConnection(&nb)
+        contents := getFcgiOutput(&output)
+        resp := buildTestResponse(contents)
+
+        if resp.statusCode != test.expectedStatus {
+            t.Fatalf("expected status %d got %d", test.expectedStatus, resp.statusCode)
+        }
+
+        if resp.body != test.expectedBody {
+            t.Fatalf("Fcgi exected %q got %q", test.expectedBody, resp.body)
+        }
+    }
 }
 
 func TestFcgiHead(t *testing.T) {
-	for _, test := range tests {
-
-		if test.method != "GET" {
-			continue
-		}
-		req := buildTestFcgiRequest("GET", test.path, []string{test.body}, make(map[string]string))
-		var output bytes.Buffer
-		nb := tcpBuffer{input: req, output: &output}
-		mainServer.handleFcgiConnection(&nb)
-		contents := getFcgiOutput(&output)
-		getresp := buildTestResponse(contents)
-
-		req = buildTestFcgiRequest("HEAD", test.path, []string{test.body}, make(map[string]string))
-		var output2 bytes.Buffer
-		nb = tcpBuffer{input: req, output: &output2}
-		mainServer.handleFcgiConnection(&nb)
-		contents = getFcgiOutput(&output2)
-		headresp := buildTestResponse(contents)
-
-		if getresp.statusCode != headresp.statusCode {
-			t.Fatalf("head and get status differ. expected %d got %d", getresp.statusCode, headresp.statusCode)
-		}
-		if len(headresp.body) != 0 {
-			t.Fatalf("head request arrived with a body")
-		}
-
-		var cl []string
-		var getcl, headcl int
-		var hascl1, hascl2 bool
-
-		if cl, hascl1 = getresp.headers["Content-Length"]; hascl1 {
-			getcl, _ = strconv.Atoi(cl[0])
-		}
-
-		if cl, hascl2 = headresp.headers["Content-Length"]; hascl2 {
-			headcl, _ = strconv.Atoi(cl[0])
-		}
-
-		if hascl1 != hascl2 {
-			t.Fatalf("head and get: one has content-length, one doesn't")
-		}
-
-		if hascl1 == true && getcl != headcl {
-			t.Fatalf("head and get content-length differ")
-		}
-	}
+    for _, test := range tests {
+
+        if test.method != "GET" {
+            continue
+        }
+        req := buildTestFcgiRequest("GET", test.path, []string{test.body}, make(map[string]string))
+        var output bytes.Buffer
+        nb := tcpBuffer{input: req, output: &output}
+        mainServer.handleFcgiConnection(&nb)
+        contents := getFcgiOutput(&output)
+        getresp := buildTestResponse(contents)
+
+        req = buildTestFcgiRequest("HEAD", test.path, []string{test.body}, make(map[string]string))
+        var output2 bytes.Buffer
+        nb = tcpBuffer{input: req, output: &output2}
+        mainServer.handleFcgiConnection(&nb)
+        contents = getFcgiOutput(&output2)
+        headresp := buildTestResponse(contents)
+
+        if getresp.statusCode != headresp.statusCode {
+            t.Fatalf("head and get status differ. expected %d got %d", getresp.statusCode, headresp.statusCode)
+        }
+        if len(headresp.body) != 0 {
+            t.Fatalf("head request arrived with a body")
+        }
+
+        var cl []string
+        var getcl, headcl int
+        var hascl1, hascl2 bool
+
+        if cl, hascl1 = getresp.headers["Content-Length"]; hascl1 {
+            getcl, _ = strconv.Atoi(cl[0])
+        }
+
+        if cl, hascl2 = headresp.headers["Content-Length"]; hascl2 {
+            headcl, _ = strconv.Atoi(cl[0])
+        }
+
+        if hascl1 != hascl2 {
+            t.Fatalf("head and get: one has content-length, one doesn't")
+        }
+
+        if hascl1 == true && getcl != headcl {
+            t.Fatalf("head and get content-length differ")
+        }
+    }
 }
 
 func TestFcgiChunks(t *testing.T) {
-	//split up an fcgi request
-	bodychunks := []string{`a=12&b=`, strings.Repeat("1234567890", 200)}
-
-	req := buildTestFcgiRequest("POST", "/post/echoparam/b", bodychunks, make(map[string]string))
-	var output bytes.Buffer
-	nb := tcpBuffer{input: req, output: &output}
-	mainServer.handleFcgiConnection(&nb)
-	contents := getFcgiOutput(&output)
-	resp := buildTestResponse(contents)
-
-	if resp.body != strings.Repeat("1234567890", 200) {
-		t.Fatalf("Fcgi chunks test failed")
-	}
+    //split up an fcgi request
+    bodychunks := []string{`a=12&b=`, strings.Repeat("1234567890", 200)}
+
+    req := buildTestFcgiRequest("POST", "/post/echoparam/b", bodychunks, make(map[string]string))
+    var output bytes.Buffer
+    nb := tcpBuffer{input: req, output: &output}
+    mainServer.handleFcgiConnection(&nb)
+    contents := getFcgiOutput(&output)
+    resp := buildTestResponse(contents)
+
+    if resp.body != strings.Repeat("1234567890", 200) {
+        t.Fatalf("Fcgi chunks test failed")
+    }
 }
 
 func makeCookie(vals map[string]string) []*http.Cookie {
-<<<<<<< HEAD
+
     var cookies []*http.Cookie
     for k, v := range vals {
         c := &http.Cookie{
@@ -732,64 +632,37 @@
     if resp2.body != "1" {
         t.Fatalf("SecureCookie test failed")
     }
-=======
-	var cookies []*http.Cookie
-	for k, v := range vals {
-		c := &http.Cookie{
-			Name:  k,
-			Value: v,
-		}
-		cookies = append(cookies, c)
-	}
-	return cookies
-}
-
-func TestSecureCookie(t *testing.T) {
-	mainServer.Config.CookieSecret = "7C19QRmwf3mHZ9CPAaPQ0hsWeufKd"
-	resp1 := getTestResponse("POST", "/securecookie/set/a/1", "", nil, nil)
-	sval, ok := resp1.cookies["a"]
-	if !ok {
-		t.Fatalf("Failed to get cookie ")
-	}
-	cookies := makeCookie(map[string]string{"a": sval})
-
-	resp2 := getTestResponse("GET", "/securecookie/get/a", "", nil, cookies)
-
-	if resp2.body != "1" {
-		t.Fatalf("SecureCookie test failed")
-	}
->>>>>>> 3b40eac4
 }
 
 
 func TestSecureCookieFcgi(t *testing.T) {
-	mainServer.Config.CookieSecret = "7C19QRmwf3mHZ9CPAaPQ0hsWeufKd"
-
-	//set the cookie
-	req := buildTestFcgiRequest("POST", "/securecookie/set/a/1", []string{}, make(map[string]string))
-
-	var output bytes.Buffer
-	nb := tcpBuffer{input: req, output: &output}
-	mainServer.handleFcgiConnection(&nb)
-	contents := getFcgiOutput(&output)
-	resp := buildTestResponse(contents)
-	sval, ok := resp.cookies["a"]
-	if !ok {
-		t.Fatalf("SecureCookieFcgi test failed")
-	}
-
-	//send the cookie
-	cookie := fmt.Sprintf("a=%s", sval)
-	req = buildTestFcgiRequest("GET", "/securecookie/get/a", []string{}, map[string]string{"HTTP_COOKIE": cookie})
-	var output2 bytes.Buffer
-	nb = tcpBuffer{input: req, output: &output2}
-	mainServer.handleFcgiConnection(&nb)
-	contents = getFcgiOutput(&output2)
-	resp = buildTestResponse(contents)
-
-	if resp.body != "1" {
-		t.Fatalf("SecureCookie test failed body")
-	}
+    mainServer.Config.CookieSecret = "7C19QRmwf3mHZ9CPAaPQ0hsWeufKd"
+
+    //set the cookie
+    req := buildTestFcgiRequest("POST", "/securecookie/set/a/1", []string{}, make(map[string]string))
+
+    var output bytes.Buffer
+    nb := tcpBuffer{input: req, output: &output}
+    mainServer.handleFcgiConnection(&nb)
+    contents := getFcgiOutput(&output)
+    resp := buildTestResponse(contents)
+    sval, ok := resp.cookies["a"]
+    if !ok {
+        t.Fatalf("SecureCookieFcgi test failed")
+    }
+
+    //send the cookie
+    cookie := fmt.Sprintf("a=%s", sval)
+    req = buildTestFcgiRequest("GET", "/securecookie/get/a", []string{}, map[string]string{"HTTP_COOKIE": cookie})
+    var output2 bytes.Buffer
+    nb = tcpBuffer{input: req, output: &output2}
+    mainServer.handleFcgiConnection(&nb)
+    contents = getFcgiOutput(&output2)
+    resp = buildTestResponse(contents)
+
+    if resp.body != "1" {
+        t.Fatalf("SecureCookie test failed body")
+    }
 }
 
 //Disabled until issue 1375 is fixed
