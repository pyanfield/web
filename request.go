package web

import (
    "container/vector"
    "fmt"
    "http"
    "io"
    "io/ioutil"
    "json"
    "mime"
    "mime/multipart"
    "net"
    "os"
    "reflect"
    "strconv"
    "strings"
)

type filedata struct {
    Filename string
    Data     []byte
}

type Request struct {
    Method     string    // GET, POST, PUT, etc.
    RawURL     string    // The raw URL given in the request.
    URL        *http.URL // Parsed URL.
    Proto      string    // "HTTP/1.0"
    ProtoMajor int       // 1
    ProtoMinor int       // 0
    Headers    http.Header
    Body       io.Reader
    Close      bool
    Host       string
    Referer    string
    UserAgent  string
    FullParams map[string][]string
    Params     map[string]string
    ParamData  []byte
    Cookies    map[string]string
    Cookie     []*http.Cookie
    Files      map[string]filedata
    RemoteAddr string
    RemotePort int
}


type badStringError struct {
    what string
    str  string
}

func (e *badStringError) String() string { return fmt.Sprintf("%s %q", e.what, e.str) }

func flattenParams(fullParams map[string][]string) map[string]string {
    params := map[string]string{}
    for name, lst := range fullParams {
        if len(lst) > 0 {
            params[name] = lst[0]
        }
    }
    return params
}

func newRequest(hr *http.Request, hc http.ResponseWriter) *Request {

    remoteAddr, _ := net.ResolveTCPAddr(hr.RemoteAddr)

    req := Request{
        Method:     hr.Method,
        RawURL:     hr.RawURL,
        URL:        hr.URL,
        Proto:      hr.Proto,
        ProtoMajor: hr.ProtoMajor,
        ProtoMinor: hr.ProtoMinor,
        Headers:    hr.Header,
        Body:       hr.Body,
        Close:      hr.Close,
        Host:       hr.Host,
        Referer:    hr.Referer,
        UserAgent:  hr.UserAgent,
        FullParams: hr.Form,
        Cookie:     hr.Cookie,
        RemoteAddr: remoteAddr.IP.String(),
        RemotePort: remoteAddr.Port,
    }
    return &req
}

func newRequestCgi(headers http.Header, body io.Reader) *Request {
    var httpheader = make(http.Header)
    for header, value := range headers {
        if strings.HasPrefix(header, "Http_") {
            newHeader := header[5:]
            newHeader = strings.Replace(newHeader, "_", "-", -1)
            newHeader = http.CanonicalHeaderKey(newHeader)
            httpheader[newHeader] = value
        }
    }

    host := httpheader.Get("Host")
    method := headers.Get("REQUEST_METHOD")
    path := headers.Get("REQUEST_URI")
    port := headers.Get("SERVER_PORT")
    proto := headers.Get("SERVER_PROTOCOL")
    rawurl := "http://" + host + ":" + port + path
    url, _ := http.ParseURL(rawurl)
    useragent := headers.Get("USER_AGENT")
    remoteAddr := headers.Get("REMOTE_ADDR")
    remotePort, _ := strconv.Atoi(headers.Get("REMOTE_PORT"))

    if method == "POST" {
        if ctype, ok := headers["CONTENT_TYPE"]; ok {
            httpheader["Content-Type"] = ctype
        }

        if clength, ok := headers["CONTENT_LENGTH"]; ok {
            httpheader["Content-Length"] = clength
        }
    }
    
    //read the cookies
    cookies := readCookies(httpheader)    

    req := Request{
        Method:     method,
        RawURL:     rawurl,
        URL:        url,
        Proto:      proto,
        Host:       host,
        UserAgent:  useragent,
        Body:       body,
        Headers:    httpheader,
        RemoteAddr: remoteAddr,
        RemotePort: remotePort,
        Cookie: cookies,
    }

    return &req
}

func parseForm(m map[string][]string, query string) (err os.Error) {
    data := make(map[string]*vector.StringVector)
    for _, kv := range strings.Split(query, "&", -1) {
        kvPair := strings.Split(kv, "=", 2)

        var key, value string
        var e os.Error
        key, e = http.URLUnescape(kvPair[0])
        if e == nil && len(kvPair) > 1 {
            value, e = http.URLUnescape(kvPair[1])
        }
        if e != nil {
            err = e
        }

        vec, ok := data[key]
        if !ok {
            vec = new(vector.StringVector)
            data[key] = vec
        }
        vec.Push(value)
    }

    for k, vec := range data {
        m[k] = vec.Copy()
    }

    return
}

// ParseForm parses the request body as a form for POST requests, or the raw query for GET requests.
// It is idempotent.
func (r *Request) parseParams() (err os.Error) {
    if r.Params != nil {
        return
    }
    r.FullParams = make(map[string][]string)
    queryParams := r.URL.RawQuery
    var bodyParams string
    switch r.Method {
    case "POST":
        if r.Body == nil {
            return os.ErrorString("missing form body")
        }

        ct := r.Headers.Get("Content-Type")
        switch strings.Split(ct, ";", 2)[0] {
        case "text/plain", "application/x-www-form-urlencoded", "":
            var b []byte
            if b, err = ioutil.ReadAll(r.Body); err != nil {
                return err
            }
            bodyParams = string(b)
        case "application/json":
            //if we get JSON, do the best we can to convert it to a map[string]string
            //we make the body available as r.ParamData
            var b []byte
            if b, err = ioutil.ReadAll(r.Body); err != nil {
                return err
            }
            r.ParamData = b
            r.Params = map[string]string{}
            json.Unmarshal(b, r.Params)
        case "multipart/form-data":
            _, params := mime.ParseMediaType(ct)
            boundary, ok := params["boundary"]
            if !ok {
                return os.NewError("Missing Boundary")
            }
            reader := multipart.NewReader(r.Body, boundary)
            r.Files = make(map[string]filedata)
            for {
                part, err := reader.NextPart()
                if err != nil {
                    return err
                }

                if part == nil {
                    break
                }
                //read the data
                data, _ := ioutil.ReadAll(part)
                //check for the 'filename' param
                v := part.Header.Get("Content-Disposition")
<<<<<<< HEAD
                if len(v)==0 {
                   continue
=======
                if v == "" {
                    continue
>>>>>>> 843f22e4
                }
                name := part.FormName()
                d, params := mime.ParseMediaType(v)
                if d != "form-data" {
                    continue
                }
                if params["filename"] != "" {
                    r.Files[name] = filedata{params["filename"], data}
                } else {
                    var params vector.StringVector = r.FullParams[name]
                    params.Push(string(data))
                    r.FullParams[name] = params
                }

            }
        default:
            return &badStringError{"unknown Content-Type", ct}
        }
    }
    if queryParams != "" {
        err = parseForm(r.FullParams, queryParams)
        if err != nil {
            return err
        }
    }

    if bodyParams != "" {
        err = parseForm(r.FullParams, bodyParams)
        if err != nil {
            return err
        }
    }

    r.Params = flattenParams(r.FullParams)
    return nil
}

func (r *Request) HasFile(name string) bool {
    if r.Files == nil || len(r.Files) == 0 {
        return false
    }
    _, ok := r.Files[name]
    return ok
}

func writeTo(s string, val reflect.Value) os.Error {
    switch v := val.(type) {
    // if we're writing to an interace value, just set the byte data
    // TODO: should we support writing to a pointer?
    case *reflect.InterfaceValue:
        v.Set(reflect.NewValue(s))
    case *reflect.BoolValue:
        if strings.ToLower(s) == "false" || s == "0" {
            v.Set(false)
        } else {
            v.Set(true)
        }
    case *reflect.IntValue:
        i, err := strconv.Atoi64(s)
        if err != nil {
            return err
        }
        v.Set(i)
    case *reflect.UintValue:
        ui, err := strconv.Atoui64(s)
        if err != nil {
            return err
        }
        v.Set(ui)
    case *reflect.FloatValue:
        f, err := strconv.Atof64(s)
        if err != nil {
            return err
        }
        v.Set(f)

    case *reflect.StringValue:
        v.Set(s)
    case *reflect.SliceValue:
        typ := v.Type().(*reflect.SliceType)
        if _, ok := typ.Elem().(*reflect.UintType); ok {
            v.Set(reflect.NewValue([]byte(s)).(*reflect.SliceValue))
        }
    }
    return nil
}

// matchName returns true if key should be written to a field named name.
func matchName(key, name string) bool {
    return strings.ToLower(key) == strings.ToLower(name)
}

func (r *Request) writeToContainer(val reflect.Value) os.Error {
    switch v := val.(type) {
    case *reflect.PtrValue:
        return r.writeToContainer(reflect.Indirect(v))
    case *reflect.InterfaceValue:
        return r.writeToContainer(v.Elem())
    case *reflect.MapValue:
        if _, ok := v.Type().(*reflect.MapType).Key().(*reflect.StringType); !ok {
            return os.NewError("Invalid map type")
        }
        elemtype := v.Type().(*reflect.MapType).Elem()
        for pk, pv := range r.Params {
            mk := reflect.NewValue(pk)
            mv := reflect.MakeZero(elemtype)
            writeTo(pv, mv)
            v.SetElem(mk, mv)
        }
    case *reflect.StructValue:
        for pk, pv := range r.Params {
            //try case sensitive match
            field := v.FieldByName(pk)
            if field != nil {
                writeTo(pv, field)
            }

            //try case insensitive matching
            field = v.FieldByNameFunc(func(s string) bool { return matchName(pk, s) })
            if field != nil {
                writeTo(pv, field)
            }

        }
    default:
        return os.NewError("Invalid container type")
    }
    return nil
}


func (r *Request) UnmarshalParams(val interface{}) os.Error {
    if strings.HasPrefix(r.Headers.Get("Content-Type"), "application/json") {
        return json.Unmarshal(r.ParamData, val)
    } else {
        err := r.writeToContainer(reflect.NewValue(val))
        if err != nil {
            return err
        }
    }

    return nil
}<|MERGE_RESOLUTION|>--- conflicted
+++ resolved
@@ -223,13 +223,8 @@
                 data, _ := ioutil.ReadAll(part)
                 //check for the 'filename' param
                 v := part.Header.Get("Content-Disposition")
-<<<<<<< HEAD
-                if len(v)==0 {
-                   continue
-=======
                 if v == "" {
                     continue
->>>>>>> 843f22e4
                 }
                 name := part.FormName()
                 d, params := mime.ParseMediaType(v)
