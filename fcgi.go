--- conflicted
+++ resolved
@@ -289,13 +289,8 @@
     }
 
     if err != nil {
-<<<<<<< HEAD
         s.Logger.Println("FCGI listen error", err.String())
-        return
-=======
-        log.Stderrf("FCGI listen error", err.String())
         return err
->>>>>>> b673215d
     }
     for {
         fd, err := l.Accept()
